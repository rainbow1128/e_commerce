from datetime import datetime, timezone
import logging

from django.conf   import  settings as django_settings
from django.middleware.csrf     import rotate_token
from django.views.generic.base  import View, ContextMixin, TemplateResponseMixin
from django.contrib.auth.mixins import LoginRequiredMixin
from django.contrib.contenttypes.models  import ContentType
from rest_framework.settings    import api_settings as drf_settings
from rest_framework             import status as RestStatus
from rest_framework.response    import Response as RestResponse
from rest_framework.renderers   import TemplateHTMLRenderer, JSONRenderer
from rest_framework.views       import APIView
from rest_framework.generics    import GenericAPIView

<<<<<<< HEAD

from common.views  import  BaseAuthHTMLView, BaseLoginView
from common.views.mixins     import  LimitQuerySetMixin, UserEditViewLogMixin, BulkUpdateModelMixin
from common.auth.middleware  import  csrf_protect_m
=======
from common.views  import  BaseAuthHTMLView, BaseLoginView
from common.views.mixins   import  LimitQuerySetMixin, UserEditViewLogMixin, BulkUpdateModelMixin
>>>>>>> 432bdd9d
from common.util.python.async_tasks  import  sendmail as async_send_mail, default_error_handler as async_default_error_handler

from ..serializers import AuthRoleSerializer, QuotaUsageTypeSerializer, GenericUserGroupSerializer, GenericUserProfileSerializer
from ..serializers import LoginAccountSerializer, AuthUserResetRequestSerializer
from ..apps        import UserManagementConfig as UserMgtCfg
from .constants    import LOGIN_URL, _PRESERVED_ROLE_IDS, MAX_NUM_FORM
from .common       import check_auth_req_token, LoginAccountCommonEntryMixin, get_profile_account_by_email, GetProfileIDMixin

_logger = logging.getLogger(__name__)

class AuthHTMLView(BaseAuthHTMLView):
    login_url = LOGIN_URL


class AuthRoleHTMLparamMixin:
    formparams = {
            'max_num_form': MAX_NUM_FORM,  'app_name': UserMgtCfg.app_url,
            'non_field_errors':drf_settings.NON_FIELD_ERRORS_KEY,
            'submit_uri': UserMgtCfg.api_url['AuthRoleAPIView'][0],
            'success_redirect_uri': UserMgtCfg.api_url['DashBoardView'],
            'permission_api_uri': UserMgtCfg.api_url['AuthPermissionView'],
            }

class AuthRoleAddHTMLView(AuthHTMLView, AuthRoleHTMLparamMixin):
    def get(self, request, *args, **kwargs):
        template_name = UserMgtCfg.template_name[self.__class__.__name__]
        context = {'formparams': self.formparams}
        return RestResponse(data=context, template_name=template_name)


class AuthRoleUpdateHTMLView(LimitQuerySetMixin, AuthHTMLView, AuthRoleHTMLparamMixin):
    serializer_class = AuthRoleSerializer
    PRESERVED_ROLE_IDS = _PRESERVED_ROLE_IDS
    queryset = serializer_class.Meta.model.objects.all()

    def get(self, request, *args, **kwargs):
        queryset = self.get_queryset(pk_param_name='ids', pk_field_name='id',
                 pk_skip_list=self.PRESERVED_ROLE_IDS, )
        serializer = self.get_serializer(queryset, many=True)
        self.formparams.update({'data': serializer.data,})
        template_name = UserMgtCfg.template_name[self.__class__.__name__]
        context = {'formparams': self.formparams,}
        return RestResponse(data=context, template_name=template_name)


class QuotaUsageTypeHTMLparamMixin:
    @property
    def formparams(self):
        if not hasattr(self, '_formparams'):
            self._formparams = {
                'max_num_form': MAX_NUM_FORM,  'app_name': UserMgtCfg.app_url,
                'non_field_errors':drf_settings.NON_FIELD_ERRORS_KEY,
                'submit_uri': UserMgtCfg.api_url['QuotaUsageTypeAPIView'],
                'success_redirect_uri': UserMgtCfg.api_url['DashBoardView'],
                'material_type': self.load_quota_material_type(),
                }
        return self._formparams

    def load_quota_material_type(self):
        exclude_apps = ['admin','auth','contenttypes','sessions','softdelete']
        app_models = ContentType.objects.values('id','app_label','model').exclude(app_label__in=exclude_apps)
        out = {}
        for item in app_models: # TODO, find better way of creating 2D array
            app_label = item.pop('app_label')
            if out.get(app_label, None) is None:
                out[app_label] = []
            out[app_label].append(item)
        return out



class QuotaUsageTypeAddHTMLView(AuthHTMLView, QuotaUsageTypeHTMLparamMixin):
    def get(self, request, *args, **kwargs):
        template_name = UserMgtCfg.template_name[self.__class__.__name__]
        return RestResponse(data={'formparams': self.formparams}, template_name=template_name)


class QuotaUsageTypeUpdateHTMLView(LimitQuerySetMixin, AuthHTMLView, QuotaUsageTypeHTMLparamMixin):
    serializer_class = QuotaUsageTypeSerializer
    queryset = serializer_class.Meta.model.objects.all()

    def get(self, request, *args, **kwargs):
        serializer = self.get_serializer(self.get_queryset(pk_param_name='ids', pk_field_name='id'), many=True)
        self.formparams.update({'data': serializer.data,})
        template_name = UserMgtCfg.template_name[self.__class__.__name__]
        return RestResponse(data={'formparams': self.formparams}, template_name=template_name)


class UserGroupsHTMLparamMixin:
    formparams = {
            'max_num_form': MAX_NUM_FORM,  'app_name': UserMgtCfg.app_url,
            'non_field_errors':drf_settings.NON_FIELD_ERRORS_KEY,
            'submit_uri': UserMgtCfg.api_url['UserGroupsAPIView'][0],
            'success_redirect_uri': UserMgtCfg.api_url['DashBoardView'],
            'authrole_api_uri':  UserMgtCfg.api_url['AuthRoleAPIView'][0],
            'quotatype_api_uri': UserMgtCfg.api_url['QuotaUsageTypeAPIView'],
            }

class UserGroupsAddHTMLView(AuthHTMLView, UserGroupsHTMLparamMixin):
    def get(self, request, *args, **kwargs):
        template_name = UserMgtCfg.template_name[self.__class__.__name__]
        return RestResponse(data={'formparams': self.formparams}, template_name=template_name)


class UserGroupsUpdateHTMLView(LimitQuerySetMixin, AuthHTMLView, UserGroupsHTMLparamMixin):
    serializer_class = GenericUserGroupSerializer

    def get(self, request, *args, **kwargs):
        exc_rd_fields=['roles__name', 'quota__usage_type__label', 'ancestors__ancestor__name',
                'ancestors__id']
        queryset = self.get_queryset(pk_param_name='ids', pk_field_name='id')
        serializer = self.get_serializer(queryset, many=True, exc_rd_fields=exc_rd_fields,
                        account=request.user,  from_edit_view=True,)
        self.formparams.update({'data': serializer.data})
        template_name = UserMgtCfg.template_name[self.__class__.__name__]
        return RestResponse(data={'formparams': self.formparams}, template_name=template_name)


class UserProfileHTMLparamMixin:
    formparams = {
            'max_num_form': MAX_NUM_FORM,  'app_name': UserMgtCfg.app_url,
            'non_field_errors':drf_settings.NON_FIELD_ERRORS_KEY,
            'submit_uri': UserMgtCfg.api_url['UserProfileAPIView'][0],
            'success_redirect_uri': UserMgtCfg.api_url['DashBoardView'],
            'authrole_api_uri':  UserMgtCfg.api_url['AuthRoleAPIView'][0],
            'quotatype_api_uri': UserMgtCfg.api_url['QuotaUsageTypeAPIView'],
            'usrgrp_api_uri': UserMgtCfg.api_url['UserGroupsAPIView'][0],
            }

class UserProfileAddHTMLView(AuthHTMLView, UserProfileHTMLparamMixin):
    def get(self, request, *args, **kwargs):
        template_name = UserMgtCfg.template_name[self.__class__.__name__]
        return RestResponse(data={'formparams': self.formparams}, template_name=template_name)


class UserProfileUpdateHTMLView(LimitQuerySetMixin, AuthHTMLView, UserProfileHTMLparamMixin):
    serializer_class = GenericUserProfileSerializer

    def get(self, request, *args, **kwargs):
        queryset = self.get_queryset(pk_param_name='ids', pk_field_name='id')
        serializer = self.get_serializer(queryset, many=True, account=request.user, from_edit_view=True,
                exc_rd_fields=['roles__name', '',],)
        self.formparams.update({'data': serializer.data })
        template_name = UserMgtCfg.template_name[self.__class__.__name__]
        return RestResponse(data={'formparams': self.formparams,}, template_name=template_name)





class DashBoardView(LoginRequiredMixin, View, ContextMixin, TemplateResponseMixin):
    template_name = UserMgtCfg.template_name[__qualname__]
    redirect_field_name = 'redirect'
    login_url = LOGIN_URL

    def get(self, request, *args, **kwargs):
        formparams = {'uri_dict': self._get_required_uris(),}
        context = ContextMixin.get_context_data(self, formparams=formparams)
        return TemplateResponseMixin.render_to_response(self, context)

    def _get_required_uris(self):
        appname = UserMgtCfg.app_url
        out = {}
        for k,v in UserMgtCfg.api_url:
            if isinstance(v, list):
                out[k] = ['/{}/{}'.format(appname,u) for u in v]
            elif isinstance(v, str):
                if v.endswith('<slug:pk>'):
                    v = v[:v.find('<slug:pk>')]
                out[k] = '/{}/{}'.format(appname,v)
            else:
                err_args = ["unknown_type_key", k, "value", v]
                _logger.error(None, *err_args, request=self.request)
                #raise TypeError
        return out


class LoginAccountCreateView(APIView, LoginAccountCommonEntryMixin, UserEditViewLogMixin):
    renderer_classes = [TemplateHTMLRenderer, JSONRenderer]

    def _post_token_valid(self, request, *args, **kwargs):
        auth_req = kwargs.pop('auth_req')
        account = auth_req.profile.account
        if account is None:
            serializer_kwargs = {
                'mail_kwargs': {
                    'msg_template_path': 'user_management/data/mail/body/user_activated.html',
                    'subject_template' : 'user_management/data/mail/subject/user_activated.txt',
                },
                'data': request.data, 'passwd_required':True, 'confirm_passwd': True, 'uname_required': True,
                'account': None, 'auth_req': auth_req,  'many': False,
            }
            _serializer = LoginAccountSerializer(**serializer_kwargs)
            _serializer.is_valid(raise_exception=True)
            profile_id = auth_req.profile.pk
            account = _serializer.save()
            self._log_action(action_type='create', request=request, affected_items=[account.minimum_info],
                    model_cls=type(account),  profile_id=profile_id)
        response_data = None
        status = None
        return response_data, status, None

    post = check_auth_req_token(fn_succeed=_post_token_valid, fn_failure=LoginAccountCommonEntryMixin._post_token_expired)



class UsernameRecoveryRequestView(APIView, UserEditViewLogMixin):
    """ for unauthenticated users who registered but forget their username """
    renderer_classes = [TemplateHTMLRenderer, JSONRenderer]

    def get(self, request, *args, **kwargs):
        if "CSRF_COOKIE" not in request.META:
            rotate_token(request=request)
            request.csrf_cookie_age = 51
        context = {'formparams': {},}
        template_name = UserMgtCfg.template_name[self.__class__.__name__]
        return RestResponse(data=context, template_name=template_name)

    @csrf_protect_m
    def post(self, request, *args, **kwargs):
        addr = request.data.get('addr', '').strip()
        useremail,  profile, account = get_profile_account_by_email(addr=addr, request=request)
        self._send_recovery_mail(profile=profile, account=account, addr=addr)
        # don't respond with success / failure status purposely, to avoid malicious email enumeration
        return RestResponse(data=None, status=RestStatus.HTTP_202_ACCEPTED)

    def _send_recovery_mail(self, profile, account, addr):
        if profile is None or account is None:
            return
        # send email directly, no need to create auth user request
        # note in this application, username is not PII (Personable Identifible Information)
        # so username can be sent directly to user mailbox. TODO: how to handle it if it's PII ?
        msg_data = {'first_name': profile.first_name, 'last_name': profile.last_name,
                'username': account.username, 'request_time': datetime.now(timezone.utc), }
        msg_template_path = 'user_management/data/mail/body/username_recovery.html'
        subject_template  = 'user_management/data/mail/subject/username_recovery.txt'
        to_addr = addr
        from_addr = django_settings.DEFAULT_FROM_EMAIL
        task_kwargs = {
            'to_addrs': [to_addr], 'from_addr':from_addr, 'msg_data':msg_data,
            'subject_template': subject_template, 'msg_template_path':msg_template_path,
        }
        # Do not return result backend or task ID to unauthorized frontend user.
        # Log errors raising in async task
        async_send_mail.apply_async( kwargs=task_kwargs, link_error=async_default_error_handler.s() )
        self._log_action(action_type='recover_username', request=self.request, affected_items=[account.minimum_info],
                model_cls=type(account),  profile_id=profile.pk)



class UnauthPasswordResetRequestView(LimitQuerySetMixin, GenericAPIView, BulkUpdateModelMixin, GetProfileIDMixin):
    """ for unauthenticated users who registered but  forget their password """
    serializer_class = AuthUserResetRequestSerializer
    renderer_classes = [TemplateHTMLRenderer, JSONRenderer]

    def get(self, request, *args, **kwargs):
        if "CSRF_COOKIE" not in request.META:
            rotate_token(request=request)
        context = {'formparams': {},}
        template_name = UserMgtCfg.template_name[self.__class__.__name__]
        return RestResponse(data=context, template_name=template_name)

    @csrf_protect_m
    def post(self, request, *args, **kwargs):
        addr = request.data.get('addr', '').strip()
        useremail, profile, account = get_profile_account_by_email(addr=addr, request=request)

        if useremail and profile and account:
            resource_path = [UserMgtCfg.app_url] + UserMgtCfg.api_url[UnauthPasswordResetView.__name__].split('/')
            resource_path.pop() # last one should be <slug:token>
            serializer_kwargs = {
                'msg_template_path': 'user_management/data/mail/body/passwd_reset_request.html',
                'subject_template' : 'user_management/data/mail/subject/passwd_reset_request.txt',
                'url_host': "{protocol}://{hostname}".format(
                    protocol=request._request.scheme,
                    hostname=request._request._get_raw_host()
                ),
                'url_resource':'/'.join(resource_path),
            }
            err_args = ["url_host", serializer_kwargs['url_host']]
            _logger.debug(None, *err_args, request=request)
            extra_kwargs = {
                'many':False, 'return_data_after_done':True, 'pk_field_name':'profile', 'allow_create':True,
                'status_ok':RestStatus.HTTP_202_ACCEPTED, 'pk_src':LimitQuerySetMixin.REQ_SRC_BODY_DATA,
                'serializer_kwargs' :serializer_kwargs,
            }
            kwargs.update(extra_kwargs)
            # do not use frontend request data in this view, TODO, find better way of modifying request data
            request._full_data = {'profile': profile.pk, 'email': useremail.pk,}
            # `many = False` indicates that the view gets single model instance by calling get_object(...)
            # , which requires unique primary key value on URI, so I fake it by adding user profile ID field
            # and value to kwargs, because frontend (unauthorized) user shouldn't be aware of any user profile ID
            self.kwargs['profile'] = profile.pk
            user_bak = request.user
            try: # temporarily set request.user to the anonymous user who provide this valid email address
                request.user = account
                self.update(request, *args, **kwargs)
            except Exception as e:
                fully_qualified_cls_name = '%s.%s' % (type(e).__module__, type(e).__qualname__)
                log_msg = ['excpt_type', fully_qualified_cls_name, 'excpt_msg', e, 'email', addr,
                        'email_id', useremail.pk, 'profile', profile.minimum_info]
                _logger.error(None, *log_msg, exc_info=True, request=request)
            request.user = user_bak
        # always respond OK status even if it failed, to avoid malicious email enumeration
        return RestResponse(data=None, status=RestStatus.HTTP_202_ACCEPTED)
        #  HTTP_401_UNAUTHORIZED
    ## end of post()


class UnauthPasswordResetView(APIView, LoginAccountCommonEntryMixin, UserEditViewLogMixin):
    renderer_classes = [TemplateHTMLRenderer, JSONRenderer]

    def _patch_token_valid(self, request, *args, **kwargs):
        auth_req = kwargs.pop('auth_req')
        account = auth_req.profile.account
        if account:
            serializer_kwargs = {
                'mail_kwargs': {
                    'msg_template_path': 'user_management/data/mail/body/unauth_passwd_reset.html',
                    'subject_template' : 'user_management/data/mail/subject/unauth_passwd_reset.txt',
                },
                'data': request.data, 'passwd_required':True,  'confirm_passwd': True,
                'account': request.user, 'auth_req': auth_req,  'many': False,
            }
            _serializer = LoginAccountSerializer(**serializer_kwargs)
            _serializer.is_valid(raise_exception=True)
            profile_id = auth_req.profile.pk
            _serializer.save()
            user_bak = request.user
            request.user = account
            self._log_action(action_type='reset_password', request=request, affected_items=[account.minimum_info],
                    model_cls=type(account),  profile_id=profile_id)
            request.user = user_bak
        response_data = None
        status = None # always return 200 OK even if the request is invalid
        return response_data, status, None

    patch = check_auth_req_token(fn_succeed=_patch_token_valid, fn_failure=LoginAccountCommonEntryMixin._post_token_expired)



class LoginView(BaseLoginView, GetProfileIDMixin):
    template_name = UserMgtCfg.template_name[__qualname__]
    submit_url    = LOGIN_URL
    default_url_redirect =  "/{}/{}".format(UserMgtCfg.app_url, UserMgtCfg.api_url[DashBoardView.__name__])
    is_staff_only = True

<|MERGE_RESOLUTION|>--- conflicted
+++ resolved
@@ -13,15 +13,11 @@
 from rest_framework.views       import APIView
 from rest_framework.generics    import GenericAPIView
 
-<<<<<<< HEAD
-
 from common.views  import  BaseAuthHTMLView, BaseLoginView
 from common.views.mixins     import  LimitQuerySetMixin, UserEditViewLogMixin, BulkUpdateModelMixin
 from common.auth.middleware  import  csrf_protect_m
-=======
 from common.views  import  BaseAuthHTMLView, BaseLoginView
 from common.views.mixins   import  LimitQuerySetMixin, UserEditViewLogMixin, BulkUpdateModelMixin
->>>>>>> 432bdd9d
 from common.util.python.async_tasks  import  sendmail as async_send_mail, default_error_handler as async_default_error_handler
 
 from ..serializers import AuthRoleSerializer, QuotaUsageTypeSerializer, GenericUserGroupSerializer, GenericUserProfileSerializer
