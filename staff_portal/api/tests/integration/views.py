import json
from http.cookies import Morsel
from unittest.mock import Mock, patch
from tempfile import SpooledTemporaryFile

from django.conf import settings as django_settings
from django.test import TransactionTestCase, Client as DjangoTestClient
from django.db   import DEFAULT_DB_ALIAS
from django.contrib.auth.models import User as AuthUser
from jwt.exceptions import InvalidAudienceError

from common.util.python import get_header_name, import_module_string
from common.auth.keystore import create_keystore_helper
from common.auth.jwt import JWT
from common.views.proxy.mixins import  RemoteGetProfileIDMixin
from common.util.python.messaging.rpc import RpcReplyEvent

# in this project, all test cases that require database accesses will make
# Django create separate / empty database only for testing purpose.

_csrf_value = 'aNvypJVzkTUUBqs9G8I41RWvSAagIQktQ3fn91WyyAiHvIcEoWE0HFD96gz028ol'
_cookie_csrf = {
    'anticsrftok': _csrf_value,
    'csrf_header_name': get_header_name(name=django_settings.CSRF_HEADER_NAME),
    'csrf_cookie_name': django_settings.CSRF_COOKIE_NAME,
}

_header_csrf = {django_settings.CSRF_HEADER_NAME: _csrf_value}

_keystore = create_keystore_helper(cfg=django_settings.AUTH_KEYSTORE,
        import_fn=import_module_string)



class BaseAuthenticationTestFixture:
    databases = {DEFAULT_DB_ALIAS, 'default'} # always use default DB alias for testing
    _uname = 'YOUR_USERNAME'
    _passwd = 'YOUR_PASSWORD'
    _json_mimetype = 'application/json'
    _default_user_info = {'id': 5, 'username':_uname, 'password': _passwd,
            'is_active':False, 'is_superuser':False, 'is_staff':False, }
    _default_login_body = {'username': _uname, 'password': _passwd, }

    def _init_mock_rpc_get_profile(self):
        fake_amqp_msg = {'result': {}, 'status': RpcReplyEvent.status_opt.FAIL_CONN}
        mock_rpc_reply_evt = RpcReplyEvent(listener=None, timeout_s=1)
        mock_rpc_reply_evt.send(fake_amqp_msg)
        RemoteGetProfileIDMixin._usermgt_rpc = Mock()
        RemoteGetProfileIDMixin._usermgt_rpc.get_profile.return_value = mock_rpc_reply_evt

    def setUp(self):
        self._client = DjangoTestClient(enforce_csrf_checks=True,
                HTTP_ACCEPT=self._json_mimetype)
        self._usr = AuthUser.objects.create_user(**self._default_user_info)
        self._init_mock_rpc_get_profile()

    def tearDown(self):
        if self._client.session:
            self._client.session.delete()
        self._client.cookies.clear()
        AuthUser.objects.filter(username=self._uname).delete()
        self._usr = None

    def _send_req(self, headers:dict, path:str, body=None, method='post',
            enable_cookie_csrf=False):
        if enable_cookie_csrf:
            self._update_cookie_csrf()
        fn = getattr(self._client, method.lower())
        response = fn(path=path, data=body, content_type=self._json_mimetype, **headers)
        return response

    def _update_cookie_csrf(self):
        for k,v in _cookie_csrf.items():
            self._client.cookies[k] = v
        #self._client.cookies.update(_cookie_csrf)


class LoginTestCase(BaseAuthenticationTestFixture, TransactionTestCase):
    _path = '/login'

    def test_no_csrf_failure(self):
        response = self._send_req(headers={}, body={}, path=self._path)
        self.assertEqual(int(response.status_code) , 403)
        self.assertIn(b'CSRF cookie not set', response.content)

    def test_inactive_failure(self):
        response = self._send_req(headers=_header_csrf, path=self._path,
                body=self._default_login_body, enable_cookie_csrf=True)
        self.assertIn(b'authentication failure', response.content)
        self._verify_failure(response)

    def test_nonstaff_failure(self):
        self._usr.is_active = True
        self._usr.save()
        response = self._send_req(headers=_header_csrf, path=self._path,
                body=self._default_login_body, enable_cookie_csrf=True)
        self._verify_failure(response)

    def test_staff_succeed(self):
        self._usr.is_active = True
        self._usr.is_staff = True
        self._usr.save()
        response = self._send_req(headers=_header_csrf, path=self._path,
                body=self._default_login_body, enable_cookie_csrf=True)
        self._verify_succeed(response)
        self._verify_get_profile_stat()

    def test_superuser_succeed(self):
        self._usr.is_active = True
        self._usr.is_staff = True
        self._usr.is_superuser = True
        self._usr.save()
        response = self._send_req(headers=_header_csrf, path=self._path,
                body=self._default_login_body, enable_cookie_csrf=True)
        self._verify_succeed(response)
        self._verify_get_profile_stat()

    def _verify_failure(self, response):
        self.assertEqual(int(response.status_code) , 401)
        jwt_cookie = self._client.cookies.get('jwt', None)
        sessid_cookie = self._client.cookies.get('sessionid', None)
        self.assertEqual(jwt_cookie , None)
        self.assertEqual(sessid_cookie , None)

    def _verify_succeed(self, response):
        self.assertEqual(int(response.status_code) , 200)
        self.assertEqual(response.exc_info , None)
        sessid_cookie = self._client.cookies.get('sessionid', None)
        jwt_access_token  = self._client.cookies.get('jwt_access_token', None)
        jwt_refresh_token = self._client.cookies.get('jwt_refresh_token', None)
        self.assertNotEqual(jwt_access_token   , None)
        self.assertNotEqual(jwt_refresh_token  , None)
        self.assertNotEqual(sessid_cookie , None)
        self.assertEqual(type(jwt_access_token ) , Morsel)
        self.assertEqual(type(jwt_refresh_token) , Morsel)
        # verify jwt
        self._verify_recv_jwt(encoded=jwt_access_token.value)
        self._verify_recv_jwt(encoded=jwt_refresh_token.value)
        # the session comes from Django built-in function, no need to test

    def _verify_recv_jwt(self, encoded):
        _jwt = JWT(encoded=encoded)
        self.assertEqual(_jwt.header['typ'] , 'JWT')
        self.assertIn(_jwt.header['alg'] , ('RS256', 'RS384', 'RS512'))
        payld_unverified = _jwt.payload
        with self.assertRaises(InvalidAudienceError):
            payld_verified = _jwt.verify(keystore=_keystore, audience=None, raise_if_failed=True)
        with self.assertRaises(InvalidAudienceError):
            payld_verified = _jwt.verify(keystore=_keystore, audience=['sale', 'payment'], raise_if_failed=True)
        payld_verified = _jwt.verify(keystore=_keystore, audience=[], raise_if_failed=False)
        self.assertEqual(payld_verified , None)
        allowed_app_labels = ('api', 'usermgt', 'product')
        for app_label in allowed_app_labels:
            payld_verified = _jwt.verify(keystore=_keystore, audience=[app_label], raise_if_failed=True)
            self.assertNotEqual(payld_verified , None)
            self.assertEqual(payld_verified , payld_unverified)

    def _verify_get_profile_stat(self):
        mock_obj = RemoteGetProfileIDMixin._usermgt_rpc.get_profile
        get_profile_expected_call_cnt = 1
        get_profile_actual_call_cnt = mock_obj.call_count
        self.assertEqual(get_profile_expected_call_cnt , get_profile_actual_call_cnt)
        call_args = mock_obj.call_args
        self.assertIn('api', call_args.kwargs['services_label'])
        self.assertIn('id',  call_args.kwargs['field_names'])
## end of class LoginTestCase


class LogoutTestCase(BaseAuthenticationTestFixture, TransactionTestCase):
    _path = '/logout'

    def test_no_login_failure(self):
        headers = _header_csrf
        response = self._client.post(path=self._path, data='',
                content_type=self._json_mimetype, **headers)
        self.assertEqual(int(response.status_code) , 401)

    def test_succeed(self):
        self._usr.is_active = True
        self._usr.is_staff = True
        self._usr.save()
        login_response = self._send_req(headers=_header_csrf, path='/login',
                body=self._default_login_body, enable_cookie_csrf=True)
        self.assertEqual(int(login_response.status_code) , 200)
        sessid_cookie = self._client.cookies.get('sessionid', None)
        self.assertNotEqual(sessid_cookie.value , '')

        self._update_cookie_csrf()
        headers = _header_csrf
        response = self._client.post(path=self._path, data='',
                content_type=self._json_mimetype, **headers)
        self.assertEqual(int(response.status_code) , 200)
        sessid_cookie = self._client.cookies.get('sessionid', None)
        self.assertEqual(sessid_cookie.value , '')
        jwt_access_token  = self._client.cookies.get('jwt_access_token', None)
        jwt_refresh_token = self._client.cookies.get('jwt_refresh_token', None)
        self.assertEqual(type(jwt_access_token ) , Morsel)
        self.assertEqual(type(jwt_refresh_token) , Morsel)
        self.assertIn(jwt_access_token.value   , ('', None))
        self.assertIn(jwt_refresh_token.value  , ('', None))


class PrivRevProxyTestCase(BaseAuthenticationTestFixture, TransactionTestCase):
    def _login(self):
        login_response = self._send_req(headers=_header_csrf, path='/login',
                body=self._default_login_body, enable_cookie_csrf=True)
        self.assertEqual(int(login_response.status_code) , 200)

    def _logout(self):
        logout_response = self._send_req(headers=_header_csrf, path='/logout',
                body={}, enable_cookie_csrf=True)
        self.assertEqual(int(logout_response.status_code) , 200)

<<<<<<< HEAD
    def setUp(self): # note this test case class doesn't cover authorization validation
=======
    def setUp(self):
>>>>>>> 4ca1c689
        super().setUp()
        self._usr.is_active = True
        self._usr.is_staff = True
        self._usr.save()
        self._login()

    def tearDown(self):
        self._logout()
        super().tearDown()

    def test_nonexist_endpoint(self):
        pxy_response = self._send_req(headers=_header_csrf, path='/non_exist_path',
                body={}, method='GET', enable_cookie_csrf=True)
        self.assertEqual(int(pxy_response.status_code) , 404)
        self.assertEqual(pxy_response.exc_info , None)

<<<<<<< HEAD
    def test_endpoint_unavailable(self):
        # downstream services will NOT turn on during the tests, in this case it is normal
        # to receive bad gateway status (502) within the backend's response.
=======
    # downstream services will NOT turn on for integration test, in this case it is normal
    # to receive bad gateway status (502) within the backend's response.
    def test_endpoint_unavailable(self):
>>>>>>> 4ca1c689
        pxy_response = self._send_req(headers=_header_csrf, path='/usermgt/usrprofs',
                body={}, method='GET', enable_cookie_csrf=True)
        self.assertEqual(int(pxy_response.status_code) , 502) # service available

    @patch('common.views.proxy.mixins.DjangoProxyRequestMixin._get_send_fn')
    def test_endpoint_timeout(self, mock_get_send_fn):
        def mock_send_fn_timeout(**kwargs):
            from requests.exceptions import Timeout
            raise Timeout()
        mock_get_send_fn.return_value = mock_send_fn_timeout
        pxy_response = self._send_req(headers=_header_csrf, path='/usermgt/usrprofs',
                body={}, method='GET', enable_cookie_csrf=True)
        self.assertEqual(int(pxy_response.status_code) , 504) # service timeout

<<<<<<< HEAD
    def test_endpoint_available(self):
        from api.views.constants import SERVICE_HOSTS
        data = [
            ('GET', '/usermgt/quota',    SERVICE_HOSTS['usermgt'][0]),
            ('GET', '/usermgt/roles',    SERVICE_HOSTS['usermgt'][0]),
            ('GET', '/usermgt/usrgrps',  SERVICE_HOSTS['usermgt'][0]),
            ('GET', '/usermgt/usrprofs', SERVICE_HOSTS['usermgt'][0]),
            ('GET', '/usermgt/role_applied/12', SERVICE_HOSTS['usermgt'][0]),
            ('GET', '/usermgt/grps_applied/34', SERVICE_HOSTS['usermgt'][0]),
            ('POST', '/usermgt/account/activate' ,  SERVICE_HOSTS['usermgt'][0]),
            ('POST', '/usermgt/account/deactivate', SERVICE_HOSTS['usermgt'][0]),
            ('PATCH', '/usermgt/username/edit', SERVICE_HOSTS['usermgt'][0]),
            ('PATCH', '/usermgt/password/edit', SERVICE_HOSTS['usermgt'][0]),
            ('POST', '/usermgt/remote_auth',   SERVICE_HOSTS['usermgt'][0]),
            ('GET', '/product/tags',          SERVICE_HOSTS['productmgt'][0]),
            ('GET', '/product/attrtypes',     SERVICE_HOSTS['productmgt'][0]),
            ('GET', '/product/ingredients',   SERVICE_HOSTS['productmgt'][0]),
            ('GET', '/product/saleableitems', SERVICE_HOSTS['productmgt'][0]),
        ]
        with patch('common.views.proxy.mixins.requests.request') as mock_request:
            expect_call_cnt = 0
            for http_mthd, uri, expect_pxy_host in data:
                expect_call_cnt += 1
                self._test_endpoint_available(mock_request, http_mthd, uri,
                        expect_pxy_host, expect_call_cnt)

    def _test_endpoint_available(self, mock_request, http_mthd, uri, expect_pxy_host, expect_call_cnt):
        expect_content_type = 'application/json'
        expect_status_code = 200
        expect_response_body = '{"http_medhod": "%s", "uri": "%s"}' % (http_mthd, uri)
        expect_response_body = expect_response_body.encode()
        mock_request.return_value.status_code = expect_status_code
        mock_request.return_value.ok = True
        mock_request.return_value.content = expect_response_body
        mock_request.return_value.headers = {'content-type': expect_content_type,}
        pxy_response = self._send_req(headers=_header_csrf, path=uri,
                body={}, method=http_mthd, enable_cookie_csrf=True)
        self.assertEqual(pxy_response.status_code, expect_status_code)
        self.assertEqual(mock_request.call_count, expect_call_cnt)
        call_args  = mock_request.call_args
        auth_fwd = call_args.kwargs['headers']['forwarded']
        auth_fwd = auth_fwd.split(';')
        auth_fwd = dict(map(lambda x: x.split('='), auth_fwd))
        self.assertEqual(self._uname, auth_fwd['for'])
        self.assertTrue(call_args.kwargs['url'].startswith(expect_pxy_host))
        self.assertEqual(expect_content_type, call_args.kwargs['headers']['accept'])
        self.assertEqual(expect_response_body, pxy_response.content)
    # end of test_endpoint_available()
=======
>>>>>>> 4ca1c689
## end of class PrivRevProxyTestCase



class UnprivRevProxyTestCase(BaseAuthenticationTestFixture, TransactionTestCase):
    def test_nonexist_resource(self):
        pxy_response = self._send_req(headers=_header_csrf, path='/usermgt/username/recovery',
                body={}, method='GET', enable_cookie_csrf=True)
        self.assertEqual(int(pxy_response.status_code) , 405)

    def test_service_unavailable(self):
        pxy_response = self._send_req(headers=_header_csrf, path='/usermgt/username/recovery',
                body={}, method='POST', enable_cookie_csrf=True)
        self.assertEqual(int(pxy_response.status_code) , 502)

<<<<<<< HEAD
    def test_unauth_endpoint_access(self):
        pxy_response = self._send_req(headers=_header_csrf, path='/usermgt/usrprofs',
                body={}, method='POST', enable_cookie_csrf=True)
        self.assertEqual(int(pxy_response.status_code) , 401)

=======
>>>>>>> 4ca1c689
    def test_jwks_endpoint(self):
        pxy_response = self._send_req(headers=_header_csrf, path='/jwks',
                body={}, method='GET', enable_cookie_csrf=True)
        self.assertEqual(int(pxy_response.status_code) , 200)
        stream_gen = pxy_response.streaming_content
        tmp_file = SpooledTemporaryFile(max_size=200)
        for chunk in stream_gen:
            tmp_file.write(chunk)
        file_size = tmp_file.tell()
        tmp_file.seek(0)
        jwks = json.load(tmp_file)
        tmp_file.close()
        self.assertGreater(file_size , 1)
        self.assertNotEqual(jwks.get('keys'), None)
        self.assertGreater(len(jwks['keys']), 0)
        expect_keys = ('exp', 'alg', 'kty', 'use', 'kid')
        for jwk in jwks['keys']:
            jwk_item_keys = jwk.keys()
            for expect_key in expect_keys:
                self.assertIn(expect_key, jwk_item_keys)
## end of class UnprivRevProxyTestCase
<<<<<<< HEAD

=======
>>>>>>> 4ca1c689
<|MERGE_RESOLUTION|>--- conflicted
+++ resolved
@@ -211,11 +211,7 @@
                 body={}, enable_cookie_csrf=True)
         self.assertEqual(int(logout_response.status_code) , 200)
 
-<<<<<<< HEAD
     def setUp(self): # note this test case class doesn't cover authorization validation
-=======
-    def setUp(self):
->>>>>>> 4ca1c689
         super().setUp()
         self._usr.is_active = True
         self._usr.is_staff = True
@@ -232,15 +228,9 @@
         self.assertEqual(int(pxy_response.status_code) , 404)
         self.assertEqual(pxy_response.exc_info , None)
 
-<<<<<<< HEAD
     def test_endpoint_unavailable(self):
         # downstream services will NOT turn on during the tests, in this case it is normal
         # to receive bad gateway status (502) within the backend's response.
-=======
-    # downstream services will NOT turn on for integration test, in this case it is normal
-    # to receive bad gateway status (502) within the backend's response.
-    def test_endpoint_unavailable(self):
->>>>>>> 4ca1c689
         pxy_response = self._send_req(headers=_header_csrf, path='/usermgt/usrprofs',
                 body={}, method='GET', enable_cookie_csrf=True)
         self.assertEqual(int(pxy_response.status_code) , 502) # service available
@@ -255,7 +245,6 @@
                 body={}, method='GET', enable_cookie_csrf=True)
         self.assertEqual(int(pxy_response.status_code) , 504) # service timeout
 
-<<<<<<< HEAD
     def test_endpoint_available(self):
         from api.views.constants import SERVICE_HOSTS
         data = [
@@ -304,8 +293,6 @@
         self.assertEqual(expect_content_type, call_args.kwargs['headers']['accept'])
         self.assertEqual(expect_response_body, pxy_response.content)
     # end of test_endpoint_available()
-=======
->>>>>>> 4ca1c689
 ## end of class PrivRevProxyTestCase
 
 
@@ -321,14 +308,11 @@
                 body={}, method='POST', enable_cookie_csrf=True)
         self.assertEqual(int(pxy_response.status_code) , 502)
 
-<<<<<<< HEAD
     def test_unauth_endpoint_access(self):
         pxy_response = self._send_req(headers=_header_csrf, path='/usermgt/usrprofs',
                 body={}, method='POST', enable_cookie_csrf=True)
         self.assertEqual(int(pxy_response.status_code) , 401)
 
-=======
->>>>>>> 4ca1c689
     def test_jwks_endpoint(self):
         pxy_response = self._send_req(headers=_header_csrf, path='/jwks',
                 body={}, method='GET', enable_cookie_csrf=True)
@@ -350,7 +334,3 @@
             for expect_key in expect_keys:
                 self.assertIn(expect_key, jwk_item_keys)
 ## end of class UnprivRevProxyTestCase
-<<<<<<< HEAD
-
-=======
->>>>>>> 4ca1c689
