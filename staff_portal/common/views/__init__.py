import logging

from django.contrib.auth        import authenticate, login
from django.contrib.auth.mixins import LoginRequiredMixin
<<<<<<< HEAD
from django.middleware.csrf     import rotate_token
=======
>>>>>>> 432bdd9d
from rest_framework.settings    import api_settings as drf_settings
from rest_framework.views       import APIView
from rest_framework.generics    import GenericAPIView
from rest_framework.permissions import IsAuthenticated
from rest_framework.renderers   import TemplateHTMLRenderer, JSONRenderer
from rest_framework.response    import Response as RestResponse
from rest_framework             import status as RestStatus
from celery.result import AsyncResult

from common.auth.middleware import  csrf_protect_m
from common.auth.backends import ExtendedSessionAuthentication, IsStaffUser
from common.models.db     import db_conn_retry_wrapper

from .mixins  import LimitQuerySetMixin, ExtendedListModelMixin, ExtendedRetrieveModelMixin
from .mixins  import BulkCreateModelMixin, BulkUpdateModelMixin, BulkDestroyModelMixin

_logger = logging.getLogger(__name__)


class CommonAPIReadView(LimitQuerySetMixin, GenericAPIView, ExtendedListModelMixin, ExtendedRetrieveModelMixin):
    renderer_classes = [JSONRenderer]
    max_page_size = 11
    max_retry_db_conn = 5
    wait_intvl_sec = 0.02

    @property
    def paginator(self):
        if hasattr(self, '_paginator'):
            return self._paginator
        obj = super().paginator
        page_sz   = self.request.query_params.get('page_size', '')
        page_sz   = int(page_sz)   if page_sz.isdigit()   else -1
        # REST framework paginator can handle it if page_sz > max_page_size
        if page_sz > 0:
            obj.page_size = page_sz
            obj.page_size_query_param = 'page_size'
            obj.max_page_size = self.max_page_size
        else:
            obj.page_size = None
            obj.page_size_query_param = None
            obj.max_page_size = None
        return obj

    @db_conn_retry_wrapper
    def paginate_queryset(self, queryset):
        return  super().paginate_queryset(queryset=queryset)

    def get(self, request, *args, **kwargs):
        pk = kwargs.get('pk', None)
        if pk:
            return self.retrieve(request, *args, **kwargs)
        else:
            return self.list(request, *args, **kwargs)


# from django.contrib.auth.decorators import login_required, permission_required
# django view decorator cannot be used in REST framework view
# @permission_required(perm=('auth.add_group',), login_url=CUSTOM_LOGIN_URL,)
# @login_required(login_url=CUSTOM_LOGIN_URL, redirect_field_name='redirect')

class BaseAuthHTMLView(LoginRequiredMixin,GenericAPIView):
    """ base view for authorized users to perform CRUD operation  """
    renderer_classes = [TemplateHTMLRenderer]
    redirect_field_name = 'redirect'
    login_url = None # subclasses have to override this attribute


class BaseCommonAPIView(CommonAPIReadView, BulkCreateModelMixin, BulkUpdateModelMixin, BulkDestroyModelMixin):
    pass

class AuthCommonAPIView(BaseCommonAPIView):
    """ base view for authorized users to perform CRUD operation  """
    authentication_classes = [ExtendedSessionAuthentication,]
    permission_classes = [IsAuthenticated, IsStaffUser] # api_settings.DEFAULT_PERMISSION_CLASSES

class AuthCommonAPIReadView(CommonAPIReadView):
    """  base view for authorized users to retrieve data through API  """
    authentication_classes = [ExtendedSessionAuthentication,]
    permission_classes = [IsAuthenticated, IsStaffUser]


class BaseLoginView(APIView):
    renderer_classes = [TemplateHTMLRenderer, JSONRenderer]
    template_name = None
    submit_url    = None
    default_url_redirect = None
    is_staff_only = False

<<<<<<< HEAD
class BaseLoginView(APIView):
    renderer_classes = [TemplateHTMLRenderer, JSONRenderer]
    template_name = None
    submit_url    = None
    default_url_redirect = None
    is_staff_only = False

=======
>>>>>>> 432bdd9d
    def __new__(cls, *args, **kwargs):
        assert cls.template_name and cls.submit_url and cls.default_url_redirect, \
            "class variables not properly configured"
        return super().__new__(cls, *args, **kwargs)

    def get(self, request, *args, **kwargs):
<<<<<<< HEAD
        if "CSRF_COOKIE" not in request.META:
            rotate_token(request=request)
=======
>>>>>>> 432bdd9d
        redirect = request.query_params.get("redirect", self.default_url_redirect)
        formparams = {'non_field_errors':drf_settings.NON_FIELD_ERRORS_KEY, 'submit_url': self.submit_url,
                'redirect' : redirect, }
        context = {'formparams': formparams, }
        return RestResponse(data=context, template_name=self.template_name)

<<<<<<< HEAD
    @csrf_protect_m
=======
    # TODO, apply CSRF protection
>>>>>>> 432bdd9d
    def post(self, request, *args, **kwargs):
        username = request.data.get('username','')
        password = request.data.get('password','')
        user = authenticate(request, username=username, password=password, is_staff_only=self.is_staff_only)
        log_msg = ['action', 'login', 'result', user is not None, 'username', username or '__EMPTY__']
        if user:
            login(request, user, backend=None)
            status = RestStatus.HTTP_200_OK
            context = {}
            profile_id = self.get_profile_id(request=request) # request.user is automatically updated by login()
            log_msg += ['profile_id', profile_id]
        else:
            status = RestStatus.HTTP_401_UNAUTHORIZED
            context = {drf_settings.NON_FIELD_ERRORS_KEY: ['authentication failure'], }
        _logger.info(None, *log_msg, request=request)
        return RestResponse(data=context, status=status)


# TODO, figure out appropriate use case for this view
class AsyncTaskResultView(GenericAPIView):
    renderer_classes = [JSONRenderer]

    def get(self, request, *args, **kwargs):
        # print("kwargs  : "+ str(kwargs))
        r = AsyncResult(kwargs.pop('id', None))
        status = None
        headers = {}
        s_data = {'status': r.status, 'result': r.result or '' }
        return RestResponse(s_data, status=status, headers=headers)

<|MERGE_RESOLUTION|>--- conflicted
+++ resolved
@@ -2,10 +2,7 @@
 
 from django.contrib.auth        import authenticate, login
 from django.contrib.auth.mixins import LoginRequiredMixin
-<<<<<<< HEAD
 from django.middleware.csrf     import rotate_token
-=======
->>>>>>> 432bdd9d
 from rest_framework.settings    import api_settings as drf_settings
 from rest_framework.views       import APIView
 from rest_framework.generics    import GenericAPIView
@@ -94,7 +91,6 @@
     default_url_redirect = None
     is_staff_only = False
 
-<<<<<<< HEAD
 class BaseLoginView(APIView):
     renderer_classes = [TemplateHTMLRenderer, JSONRenderer]
     template_name = None
@@ -102,30 +98,21 @@
     default_url_redirect = None
     is_staff_only = False
 
-=======
->>>>>>> 432bdd9d
     def __new__(cls, *args, **kwargs):
         assert cls.template_name and cls.submit_url and cls.default_url_redirect, \
             "class variables not properly configured"
         return super().__new__(cls, *args, **kwargs)
 
     def get(self, request, *args, **kwargs):
-<<<<<<< HEAD
         if "CSRF_COOKIE" not in request.META:
             rotate_token(request=request)
-=======
->>>>>>> 432bdd9d
         redirect = request.query_params.get("redirect", self.default_url_redirect)
         formparams = {'non_field_errors':drf_settings.NON_FIELD_ERRORS_KEY, 'submit_url': self.submit_url,
                 'redirect' : redirect, }
         context = {'formparams': formparams, }
         return RestResponse(data=context, template_name=self.template_name)
 
-<<<<<<< HEAD
     @csrf_protect_m
-=======
-    # TODO, apply CSRF protection
->>>>>>> 432bdd9d
     def post(self, request, *args, **kwargs):
         username = request.data.get('username','')
         password = request.data.get('password','')
